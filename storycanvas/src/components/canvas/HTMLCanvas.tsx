--- conflicted
+++ resolved
@@ -4316,47 +4316,12 @@
                     )}
                   </div>
 
-<<<<<<< HEAD
                   {/* Navigation arrow for event nodes - only show if event depth < 2 */}
-                  {eventDepth < 2 ? (
+                  {eventDepth < 2 && (
                     <div className="absolute top-1 right-1 flex items-center gap-1">
                       <div
-                        className="p-1 cursor-pointer ${!isPanning ? 'hover:bg-black/10' : ''} rounded"
+                        className="p-1 cursor-pointer hover:bg-black/10 dark:hover:bg-white/10 rounded"
                         onClick={async (e) => {
-                          e.stopPropagation()
-                          console.log('[Event Navigation] Clicked event arrow. Node:', node.title, 'Current depth:', eventDepth, 'LinkedCanvas:', node.linkedCanvasId)
-
-                          if (node.linkedCanvasId && onNavigateToCanvas) {
-                            // Navigate to existing canvas
-                            console.log('[Event Navigation] Navigating to existing canvas:', node.linkedCanvasId)
-                            onNavigateToCanvas(node.linkedCanvasId, node.title || 'Event')
-                          } else if (!node.linkedCanvasId && onNavigateToCanvas) {
-                            // Create new linkedCanvasId
-                            const linkedCanvasId = `event-canvas-${node.id}`
-                            console.log('[Event Navigation] Creating new canvas:', linkedCanvasId)
-                            const updatedNodes = nodes.map(n =>
-                              n.id === node.id ? { ...n, linkedCanvasId } : n
-                            )
-                            setNodes(updatedNodes)
-                            saveToHistory(updatedNodes, connections)
-
-                            // Save in background without blocking navigation
-                            if (onSave) {
-                              onSave(updatedNodes, connections)
-                            }
-
-=======
-                  {/* Navigation arrow for event nodes - hide after 2 event canvas levels */}
-                  {(() => {
-                    const eventCanvasDepth = canvasPath.filter(item => item.id.startsWith('event-canvas-')).length
-                    console.log('STANDALONE:', {canvasPath, eventCanvasDepth, show: eventCanvasDepth < 2})
-                    if (eventCanvasDepth >= 2) return null
-
-                    return (
-                      <div className="absolute top-1 right-1 flex items-center gap-1">
-                        <div
-                          className="p-1 cursor-pointer hover:bg-black/10 dark:hover:bg-white/10 rounded"
-                          onClick={async (e) => {
                           e.stopPropagation()
 
                           if (node.linkedCanvasId && onNavigateToCanvas) {
@@ -4376,7 +4341,6 @@
                               onSave(updatedNodes, connections)
                             }
 
->>>>>>> 68eb046f
                             onNavigateToCanvas(linkedCanvasId, node.title || 'Event')
                           }
                         }}
@@ -4385,14 +4349,7 @@
                         <ArrowRight className="w-5 h-5" style={{ color: getIconColor('event', getNodeColor('event', node.color, node.id)), strokeWidth: 1.5 }} />
                       </div>
                     </div>
-<<<<<<< HEAD
-                  ) : (
-                    console.log('[Event Navigation] Arrow HIDDEN for event:', node.title, 'depth:', eventDepth), null
                   )}
-=======
-                    )
-                  })()}
->>>>>>> 68eb046f
 
                   {/* Resize handles for event nodes */}
                   {selectedId === node.id && (
